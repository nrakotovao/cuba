--- conflicted
+++ resolved
@@ -1,386 +1,255 @@
-/*
- * Copyright (c) 2013 Haulmont Technology Ltd. All Rights Reserved.
- * Haulmont Technology proprietary and confidential.
- * Use is subject to license terms.
- */
-
-package com.haulmont.cuba.web;
-
-import com.haulmont.cuba.core.global.*;
-import com.haulmont.cuba.core.sys.AppContext;
-import com.haulmont.cuba.gui.AppConfig;
-import com.haulmont.cuba.web.exception.ExceptionHandlers;
-import com.haulmont.cuba.web.gui.WebTimer;
-import com.haulmont.cuba.web.log.AppLog;
-import com.haulmont.cuba.web.sys.ActiveDirectoryHelper;
-import com.haulmont.cuba.web.sys.LinkHandler;
-import com.haulmont.cuba.web.sys.RequestContext;
-import com.vaadin.server.VaadinSession;
-import com.vaadin.ui.UI;
-import org.apache.commons.lang.StringUtils;
-import org.apache.commons.logging.Log;
-import org.apache.commons.logging.LogFactory;
-
-import javax.servlet.http.HttpServletRequest;
-import java.io.Serializable;
-import java.security.Principal;
-import java.util.Locale;
-
-/**
-<<<<<<< HEAD
- * Main class of the web application. Each client connection has its own App.
- * Use {@link #getInstance()} static method to obtain the reference to the current App instance
- * throughout the application code.
- * <p/>
- * Specific application should inherit from this class and set derived class name
- * in <code>application</code> servlet parameter of <code>web.xml</code>
- *
- * @author krivopustov
- * @version $Id$
- */
-public abstract class App extends Application
-        implements ApplicationContext.TransactionListener, HttpServletRequestListener {
-
-    private static final long serialVersionUID = -3435976475534930050L;
-
-    public static final Pattern WIN_PATTERN = Pattern.compile("win([0-9]{1,4})");
-
-    private static Log log = LogFactory.getLog(App.class);
-
-    public static final String THEME_NAME = "havana";
-
-    public static final String LAST_REQUEST_PARAMS_ATTR = "lastRequestParams";
-
-    public static final String LAST_REQUEST_ACTION_ATTR = "lastRequestAction";
-
-    public static final String USER_SESSION_ATTR = "userSessionId";
-
-    public static final String APP_THEME_COOKIE_PREFIX = "APP_THEME_NAME_";
-=======
- * @author artamonov
- * @version $Id$
- */
-public abstract class App implements Serializable {
-
-    private static Log log = LogFactory.getLog(App.class);
-
-    private AppLog appLog;
->>>>>>> 9cc97a36
-
-    private WebWindowManager windowManager;
-
-    protected Connection connection;
-
-    protected ExceptionHandlers exceptionHandlers;
-
-    protected final GlobalConfig globalConfig;
-
-    protected final WebConfig webConfig;
-
-    protected WebTimer workerTimer;
-
-    private AppCookies cookies;
-
-    protected LinkHandler linkHandler;
-
-    protected AppTimers timers;
-
-    protected final BackgroundTaskManager backgroundTaskManager;
-
-    protected Principal principal;
-
-    protected Locale locale = Locale.getDefault();
-
-    protected boolean themeInitialized = false;
-
-    protected boolean testModeRequest = false;
-
-    protected String webResourceTimestamp = "null";
-
-    static {
-        AppContext.setProperty(AppConfig.CLIENT_TYPE_PROP, ClientType.WEB.toString());
-    }
-
-<<<<<<< HEAD
-    protected App() {
-        try {
-            Configuration configuration = AppBeans.get(Configuration.class);
-            webConfig = configuration.getConfig(WebConfig.class);
-            globalConfig = configuration.getConfig(GlobalConfig.class);
-
-            appLog = new AppLog();
-            connection = createConnection();
-            windowManager = createWindowManager();
-            exceptionHandlers = new ExceptionHandlers(this);
-            cookies = new AppCookies() {
-                @Override
-                protected void addCookie(Cookie cookie) {
-                    response.addCookie(cookie);
-                }
-            };
-            cookies.setCookiesEnabled(true);
-            timers = new AppTimers(this);
-            backgroundTaskManager = new BackgroundTaskManager();
-        } catch (Exception e) {
-            log.fatal("Error initializing application", e);
-            throw new Error("Error initializing application. See log for details.");
-        }
-    }
-=======
-    private String clientAddress;
->>>>>>> 9cc97a36
-
-    public App() {
-        try {
-            Configuration configuration = AppBeans.get(Configuration.class);
-
-            webConfig = configuration.getConfig(WebConfig.class);
-            globalConfig = configuration.getConfig(GlobalConfig.class);
-
-            appLog = new AppLog();
-
-            connection = createConnection();
-            windowManager = createWindowManager();
-            exceptionHandlers = new ExceptionHandlers(this);
-            cookies = new AppCookies();
-            timers = new AppTimers(this);
-            backgroundTaskManager = new BackgroundTaskManager();
-
-            String resourcesTimestampPath = webConfig.getResourcesTimestampPath();
-            if (StringUtils.isNotEmpty(resourcesTimestampPath)) {
-                String timestamp = AppBeans.get(Resources.class).getResourceAsString(resourcesTimestampPath);
-                if (StringUtils.isNotEmpty(timestamp))
-                    this.webResourceTimestamp = timestamp;
-            }
-        } catch (Exception e) {
-            log.fatal("Error initializing application", e);
-            throw new Error("Error initializing application. See log for details.");
-        }
-    }
-
-    /**
-     * Initializes exception handlers immediately after login and logout.
-     * Can be overridden in descendants to manipulate exception handlers programmatically.
-     *
-     * @param isConnected true after login, false after logout
-     */
-    protected void initExceptionHandlers(boolean isConnected) {
-        if (isConnected) {
-            exceptionHandlers.createByConfiguration();
-        } else {
-            exceptionHandlers.removeAll();
-        }
-    }
-
-    public AppWindow getAppWindow() {
-        return AppUI.getCurrent().getAppWindow();
-    }
-
-    public AppUI getAppUI() {
-        return AppUI.getCurrent();
-    }
-
-    protected abstract boolean loginOnStart(HttpServletRequest request);
-
-    protected abstract Connection createConnection();
-
-    protected void init() {
-        log.debug("Initializing application");
-
-        // get default locale from config
-        locale = globalConfig.getAvailableLocales().entrySet().iterator().next().getValue();
-
-        if (ActiveDirectoryHelper.useActiveDirectory())
-            principal = RequestContext.get().getRequest().getUserPrincipal();
-    }
-
-    protected void initView() {
-    }
-
-    /**
-     * Can be overridden in descendant to create an application-specific {@link WebWindowManager}
-     */
-    protected WebWindowManager createWindowManager() {
-        return new WebWindowManager(this);
-    }
-
-    /**
-     * @return Current App instance. Can be invoked anywhere in application code.
-     */
-    public static App getInstance() {
-        App app = getSessionApplication();
-        if (app == null)
-            throw new IllegalStateException("No App bound to the current thread. This may be the result of hot-deployment.");
-        return app;
-    }
-
-    private static App getSessionApplication() {
-        return VaadinSession.getCurrent().getAttribute(App.class);
-    }
-
-    public static boolean isBound() {
-        return getSessionApplication() != null;
-    }
-
-    /**
-     * @return Current connection object
-     */
-    public Connection getConnection() {
-        return connection;
-    }
-
-    public WebWindowManager getWindowManager() {
-        return windowManager;
-    }
-
-    public AppLog getAppLog() {
-        return appLog;
-    }
-
-    public ExceptionHandlers getExceptionHandlers() {
-        return exceptionHandlers;
-    }
-
-    public void showView(UIView view) {
-        getAppUI().setContent(view);
-        getAppUI().getPage().setTitle(view.getTitle());
-    }
-
-    public String getCookieValue(String name) {
-        return cookies.getCookieValue(name);
-    }
-
-<<<<<<< HEAD
-    @Override
-    public void transactionStart(Application application, Object transactionData) {
-        HttpServletRequest request = (HttpServletRequest) transactionData;
-
-        this.httpSession = request.getSession();
-
-        httpSession.setMaxInactiveInterval(webConfig.getHttpSessionExpirationTimeoutSec());
-
-        setClientAddress(request);
-
-        if (log.isTraceEnabled()) {
-            log.trace("requestStart: [@" + Integer.toHexString(System.identityHashCode(request)) + "] " +
-                    request.getRequestURI() +
-                    (request.getUserPrincipal() != null ? " [" + request.getUserPrincipal() + "]" : "") +
-                    " from " + clientAddress);
-        }
-
-        if (application == App.this) {
-            currentApp.set((App) application);
-        }
-        application.setLocale(request.getLocale());
-
-        if (ActiveDirectoryHelper.useActiveDirectory())
-            setUser(request.getUserPrincipal());
-
-        if (contextName == null) {
-            contextName = request.getContextPath().substring(1);
-        }
-
-        String requestURI = request.getRequestURI();
-        String windowName = request.getParameter("windowName");
-
-        setupCurrentWindowName(requestURI, windowName);
-
-        String action = (String) httpSession.getAttribute(LAST_REQUEST_ACTION_ATTR);
-
-        if (!connection.isConnected() &&
-                !((webConfig.getLoginAction().equals(action)) || auxillaryUrl(requestURI))) {
-            if (loginOnStart(request))
-                setupCurrentWindowName(requestURI, windowName);
-        }
-
-        if (connection.isConnected()) {
-            UserSession userSession = connection.getSession();
-            if (userSession != null) {
-                AppContext.setSecurityContext(new SecurityContext(userSession));
-                application.setLocale(userSession.getLocale());
-            }
-            requestStartTimes.put(transactionData, System.currentTimeMillis());
-        }
-
-        processExternalLink(request, requestURI);
-=======
-    public int getCookieMaxAge(String name) {
-        return cookies.getCookieMaxAge(name);
->>>>>>> 9cc97a36
-    }
-
-    public void addCookie(String name, String value, int maxAge) {
-        cookies.addCookie(name, value, maxAge);
-    }
-
-    public void addCookie(String name, String value) {
-        cookies.addCookie(name, value);
-    }
-
-    public void removeCookie(String name) {
-        cookies.removeCookie(name);
-    }
-
-<<<<<<< HEAD
-    protected void processExternalLink(HttpServletRequest request, String requestURI) {
-        String action = (String) request.getSession().getAttribute(LAST_REQUEST_ACTION_ATTR);
-
-        if (!auxillaryUrl(requestURI) && webConfig.getLinkHandlerActions().contains(action)) {
-            Map<String, String> params = (Map<String, String>) request.getSession().getAttribute(LAST_REQUEST_PARAMS_ATTR);
-            if (params == null) {
-                log.warn("Unable to process the external link: lastRequestParams not found in session");
-                return;
-            }
-            LinkHandler linkHandler = AppBeans.getPrototype(LinkHandler.NAME, this, action, params);
-            if (connection.isConnected())
-                linkHandler.handle();
-            else
-                this.linkHandler = linkHandler;
-        }
-=======
-    public Principal getPrincipal() {
-        return principal;
->>>>>>> 9cc97a36
-    }
-
-    public Locale getLocale() {
-        return locale;
-    }
-
-    public void setLocale(Locale locale) {
-        this.locale = locale;
-
-        UI.getCurrent().setLocale(locale);
-        VaadinSession.getCurrent().setLocale(locale);
-    }
-
-    public String getClientAddress() {
-        if (clientAddress == null) {
-            HttpServletRequest request = RequestContext.get().getRequest();
-            String xForwardedFor = request.getHeader("X_FORWARDED_FOR");
-            if (!StringUtils.isBlank(xForwardedFor)) {
-                String[] strings = xForwardedFor.split(",");
-                clientAddress = strings[strings.length - 1].trim();
-            } else
-                clientAddress = request.getRemoteAddr();
-        }
-
-        return clientAddress;
-    }
-
-    public void cleanupBackgroundTasks() {
-        backgroundTaskManager.cleanupTasks();
-    }
-
-    public void reinitializeAppearanceProperties() {
-        themeInitialized = false;
-    }
-
-    public boolean isTestModeRequest() {
-        return testModeRequest;
-    }
-
-    public String getWebResourceTimestamp() {
-        return webResourceTimestamp;
-    }
+/*
+ * Copyright (c) 2013 Haulmont Technology Ltd. All Rights Reserved.
+ * Haulmont Technology proprietary and confidential.
+ * Use is subject to license terms.
+ */
+
+package com.haulmont.cuba.web;
+
+import com.haulmont.cuba.core.global.*;
+import com.haulmont.cuba.core.sys.AppContext;
+import com.haulmont.cuba.gui.AppConfig;
+import com.haulmont.cuba.web.exception.ExceptionHandlers;
+import com.haulmont.cuba.web.gui.WebTimer;
+import com.haulmont.cuba.web.log.AppLog;
+import com.haulmont.cuba.web.sys.ActiveDirectoryHelper;
+import com.haulmont.cuba.web.sys.LinkHandler;
+import com.haulmont.cuba.web.sys.RequestContext;
+import com.vaadin.server.VaadinSession;
+import com.vaadin.ui.UI;
+import org.apache.commons.lang.StringUtils;
+import org.apache.commons.logging.Log;
+import org.apache.commons.logging.LogFactory;
+
+import javax.servlet.http.HttpServletRequest;
+import java.io.Serializable;
+import java.security.Principal;
+import java.util.Locale;
+
+/**
+ * @author artamonov
+ * @version $Id$
+ */
+public abstract class App implements Serializable {
+
+    private static Log log = LogFactory.getLog(App.class);
+
+    private AppLog appLog;
+
+    private WebWindowManager windowManager;
+
+    protected Connection connection;
+
+    protected ExceptionHandlers exceptionHandlers;
+
+    protected final GlobalConfig globalConfig;
+
+    protected final WebConfig webConfig;
+
+    protected WebTimer workerTimer;
+
+    private AppCookies cookies;
+
+    protected LinkHandler linkHandler;
+
+    protected AppTimers timers;
+
+    protected final BackgroundTaskManager backgroundTaskManager;
+
+    protected Principal principal;
+
+    protected Locale locale = Locale.getDefault();
+
+    protected boolean themeInitialized = false;
+
+    protected boolean testModeRequest = false;
+
+    protected String webResourceTimestamp = "null";
+
+    static {
+        AppContext.setProperty(AppConfig.CLIENT_TYPE_PROP, ClientType.WEB.toString());
+    }
+
+    private String clientAddress;
+
+    public App() {
+        try {
+            Configuration configuration = AppBeans.get(Configuration.class);
+
+            webConfig = configuration.getConfig(WebConfig.class);
+            globalConfig = configuration.getConfig(GlobalConfig.class);
+
+            appLog = new AppLog();
+
+            connection = createConnection();
+            windowManager = createWindowManager();
+            exceptionHandlers = new ExceptionHandlers(this);
+            cookies = new AppCookies();
+            timers = new AppTimers(this);
+            backgroundTaskManager = new BackgroundTaskManager();
+
+            String resourcesTimestampPath = webConfig.getResourcesTimestampPath();
+            if (StringUtils.isNotEmpty(resourcesTimestampPath)) {
+                String timestamp = AppBeans.get(Resources.class).getResourceAsString(resourcesTimestampPath);
+                if (StringUtils.isNotEmpty(timestamp))
+                    this.webResourceTimestamp = timestamp;
+            }
+        } catch (Exception e) {
+            log.fatal("Error initializing application", e);
+            throw new Error("Error initializing application. See log for details.");
+        }
+    }
+
+    /**
+     * Initializes exception handlers immediately after login and logout.
+     * Can be overridden in descendants to manipulate exception handlers programmatically.
+     *
+     * @param isConnected true after login, false after logout
+     */
+    protected void initExceptionHandlers(boolean isConnected) {
+        if (isConnected) {
+            exceptionHandlers.createByConfiguration();
+        } else {
+            exceptionHandlers.removeAll();
+        }
+    }
+
+    public AppWindow getAppWindow() {
+        return AppUI.getCurrent().getAppWindow();
+    }
+
+    public AppUI getAppUI() {
+        return AppUI.getCurrent();
+    }
+
+    protected abstract boolean loginOnStart(HttpServletRequest request);
+
+    protected abstract Connection createConnection();
+
+    protected void init() {
+        log.debug("Initializing application");
+
+        // get default locale from config
+        locale = globalConfig.getAvailableLocales().entrySet().iterator().next().getValue();
+
+        if (ActiveDirectoryHelper.useActiveDirectory())
+            principal = RequestContext.get().getRequest().getUserPrincipal();
+    }
+
+    protected void initView() {
+    }
+
+    /**
+     * Can be overridden in descendant to create an application-specific {@link WebWindowManager}
+     */
+    protected WebWindowManager createWindowManager() {
+        return new WebWindowManager(this);
+    }
+
+    /**
+     * @return Current App instance. Can be invoked anywhere in application code.
+     */
+    public static App getInstance() {
+        App app = getSessionApplication();
+        if (app == null)
+            throw new IllegalStateException("No App bound to the current thread. This may be the result of hot-deployment.");
+        return app;
+    }
+
+    private static App getSessionApplication() {
+        return VaadinSession.getCurrent().getAttribute(App.class);
+    }
+
+    public static boolean isBound() {
+        return getSessionApplication() != null;
+    }
+
+    /**
+     * @return Current connection object
+     */
+    public Connection getConnection() {
+        return connection;
+    }
+
+    public WebWindowManager getWindowManager() {
+        return windowManager;
+    }
+
+    public AppLog getAppLog() {
+        return appLog;
+    }
+
+    public ExceptionHandlers getExceptionHandlers() {
+        return exceptionHandlers;
+    }
+
+    public void showView(UIView view) {
+        getAppUI().setContent(view);
+        getAppUI().getPage().setTitle(view.getTitle());
+    }
+
+    public String getCookieValue(String name) {
+        return cookies.getCookieValue(name);
+    }
+
+    public int getCookieMaxAge(String name) {
+        return cookies.getCookieMaxAge(name);
+    }
+
+    public void addCookie(String name, String value, int maxAge) {
+        cookies.addCookie(name, value, maxAge);
+    }
+
+    public void addCookie(String name, String value) {
+        cookies.addCookie(name, value);
+    }
+
+    public void removeCookie(String name) {
+        cookies.removeCookie(name);
+    }
+
+    public Principal getPrincipal() {
+        return principal;
+    }
+
+    public Locale getLocale() {
+        return locale;
+    }
+
+    public void setLocale(Locale locale) {
+        this.locale = locale;
+
+        UI.getCurrent().setLocale(locale);
+        VaadinSession.getCurrent().setLocale(locale);
+    }
+
+    public String getClientAddress() {
+        if (clientAddress == null) {
+            HttpServletRequest request = RequestContext.get().getRequest();
+            String xForwardedFor = request.getHeader("X_FORWARDED_FOR");
+            if (!StringUtils.isBlank(xForwardedFor)) {
+                String[] strings = xForwardedFor.split(",");
+                clientAddress = strings[strings.length - 1].trim();
+            } else
+                clientAddress = request.getRemoteAddr();
+        }
+
+        return clientAddress;
+    }
+
+    public void cleanupBackgroundTasks() {
+        backgroundTaskManager.cleanupTasks();
+    }
+
+    public void reinitializeAppearanceProperties() {
+        themeInitialized = false;
+    }
+
+    public boolean isTestModeRequest() {
+        return testModeRequest;
+    }
+
+    public String getWebResourceTimestamp() {
+        return webResourceTimestamp;
+    }
 }