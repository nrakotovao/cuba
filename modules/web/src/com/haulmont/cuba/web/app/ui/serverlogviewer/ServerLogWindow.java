/*
 * Copyright (c) 2011 Haulmont Technology Ltd. All Rights Reserved.
 * Haulmont Technology proprietary and confidential.
 * Use is subject to license terms.
 */

package com.haulmont.cuba.web.app.ui.serverlogviewer;

import com.haulmont.cuba.core.entity.JmxInstance;
import com.haulmont.cuba.core.sys.logging.LogControlException;
import com.haulmont.cuba.core.sys.logging.LoggingHelper;
import com.haulmont.cuba.gui.AppConfig;
import com.haulmont.cuba.gui.WindowManager;
import com.haulmont.cuba.gui.components.*;
import com.haulmont.cuba.gui.components.Timer;
import com.haulmont.cuba.gui.data.CollectionDatasource;
import com.haulmont.cuba.gui.data.ValueListener;
import com.haulmont.cuba.web.app.ui.jmxinstance.edit.JmxInstanceEditor;
import com.haulmont.cuba.web.export.LogDataProvider;
import com.haulmont.cuba.web.gui.components.WebComponentsHelper;
import com.haulmont.cuba.web.jmx.JmxControlAPI;
import com.haulmont.cuba.web.jmx.JmxRemoteLoggingAPI;
<<<<<<< HEAD
import com.vaadin.terminal.Sizeable;
import com.vaadin.ui.AbstractComponentContainer;
import com.vaadin.ui.ComponentContainer;
import com.vaadin.ui.Label;
=======
import com.vaadin.shared.ui.label.ContentMode;
import com.vaadin.ui.ComponentContainer;
import com.vaadin.ui.Panel;
import com.vaadin.ui.VerticalLayout;
>>>>>>> 9cc97a36
import org.apache.commons.lang.StringEscapeUtils;
import org.apache.commons.lang.StringUtils;
import org.apache.commons.logging.Log;
import org.apache.commons.logging.LogFactory;
import org.apache.log4j.Level;

import javax.inject.Inject;
import java.io.BufferedReader;
import java.io.IOException;
import java.io.StringReader;
import java.util.*;

/**
 * @author shatokhin
 * @version $Id$
 */
public class ServerLogWindow extends AbstractWindow {

    private static final Log log = LogFactory.getLog(ServerLogWindow.class);

    @Inject
    protected CollectionDatasource<JmxInstance, UUID> jmxInstancesDs;

    @Inject
    protected com.haulmont.cuba.gui.components.Label localJmxField;

    @Inject
    protected LookupPickerField jmxConnectionField;

    @Inject
    protected JmxRemoteLoggingAPI jmxRemoteLoggingAPI;

    @Inject
    protected JmxControlAPI jmxControlAPI;

    @Inject
    protected GroupBoxLayout logFieldBox;

    @Inject
    protected LookupField logFileNameField;

    @Inject
    protected LookupField loggerLevelField;

    @Inject
    protected LookupField loggerNameField;

    @Inject
    protected LookupField appenderNameField;

    @Inject
    protected LookupField appenderLevelField;

    @Inject
    protected CheckBox autoRefreshCheck;

    protected final com.vaadin.ui.Label logTailLabel = new com.vaadin.ui.Label();
    protected final com.vaadin.ui.Panel logContainer = new com.vaadin.ui.Panel();

    @Override
    public void init(Map<String, Object> params) {
        localJmxField.setValue(jmxControlAPI.getLocalNodeName());
        localJmxField.setEditable(false);

        JmxInstance localJmxInstance = jmxControlAPI.getLocalInstance();

        jmxInstancesDs.refresh();
        jmxConnectionField.setValue(localJmxInstance);
        jmxConnectionField.setRequired(true);
        jmxConnectionField.addListener(new ValueListener() {
            @Override
            public void valueChanged(Object source, String property, Object prevValue, Object value) {
                refreshLoggers();
                refreshAppenders();
                refreshLogFileNames();
            }
        });

        for (Action action : new LinkedList<>(jmxConnectionField.getActions())) {
            jmxConnectionField.removeAction(action);
        }

        jmxConnectionField.addAction(new PickerField.LookupAction(jmxConnectionField) {
            @Override
            public void afterCloseLookup(String actionId) {
                jmxInstancesDs.refresh();
            }
        });

        jmxConnectionField.addAction(new AbstractAction("actions.Add") {
            @Override
            public void actionPerform(Component component) {
                final JmxInstanceEditor instanceEditor = openEditor("sys$JmxInstance.edit", new JmxInstance(), WindowManager.OpenType.DIALOG);
                instanceEditor.addListener(new CloseListener() {
                    @Override
                    public void windowClosed(String actionId) {
                        if (COMMIT_ACTION_ID.equals(actionId)) {
                            jmxInstancesDs.refresh();
                            jmxConnectionField.setValue(instanceEditor.getItem());
                        }
                    }
                });
            }

            @Override
            public String getIcon() {
                return "icons/plus-btn.png";
            }
        });

        logContainer.setSizeFull();
<<<<<<< HEAD
        logContainer.setScrollable(true);

        ComponentContainer content = logContainer.getContent();
        content.setWidth(Sizeable.SIZE_UNDEFINED, Sizeable.UNITS_PIXELS);

        AbstractComponentContainer groupBox = (AbstractComponentContainer) WebComponentsHelper.unwrap(logFieldBox);
        logContainer.addComponent(logTailLabel);
        groupBox.addComponent(logContainer);

        logTailLabel.setSizeUndefined();
        logTailLabel.setContentMode(Label.CONTENT_XHTML);
        logTailLabel.setStyleName("code-monospace");
=======
//        logContainer.setScrollable(true);

        Panel groupBox = (Panel) WebComponentsHelper.unwrap(logFieldBox);
        VerticalLayout logContent = new VerticalLayout();
        logContent.setSizeUndefined();
        logContent.addComponent(logTailLabel);
        logContainer.setContent(logContent);

        ComponentContainer groupBoxContent = (ComponentContainer) groupBox.getContent();
        groupBoxContent.addComponent(logContainer);

        logTailLabel.setSizeUndefined();
        logTailLabel.setContentMode(ContentMode.HTML);
        logTailLabel.setStyleName("cuba-log-content");
>>>>>>> 9cc97a36

        loggerLevelField.setOptionsList(LoggingHelper.getLevels());
        appenderLevelField.setOptionsList(LoggingHelper.getLevels());

        refreshLoggers();
        refreshAppenders();
        refreshLogFileNames();

        loggerNameField.addListener(new ValueListener<Object>() {
            @Override
            public void valueChanged(Object source, String property, Object prevValue, Object value) {
                List<String> currentLoggers = new ArrayList<>(jmxRemoteLoggingAPI.getLoggers(jmxInstancesDs.getItem()));

                Collections.sort(currentLoggers);
                currentLoggers.add(0, getMessage("logger.new"));
                if (value != null && value.equals(currentLoggers.get(0))) {
                    openAddLoggerDialog();
                }
            }
        });
    }

    protected void openAddLoggerDialog() {
        final AdditionLoggerWindow additionLogger = openWindow("logcontrol$AddLoggerDialog", WindowManager.OpenType.DIALOG);
        additionLogger.addListener(new CloseListener() {
            @Override
            public void windowClosed(String actionId) {
                if (COMMIT_ACTION_ID.equals(actionId)) {
                    Level level = additionLogger.getSelectedLevel();
                    String loggerName = additionLogger.getSelectedLoggerName();

                    try {
                        jmxRemoteLoggingAPI.setLoggerLevel(getSelectedConnection(), loggerName, level.toString());
                    } catch (LogControlException e) {
                        log.error(e);
                        showNotification(getMessage("exception.logControl"), NotificationType.ERROR);
                    }

                    showNotification(String.format(getMessage("logger.setMessage"), loggerName, level.toString()),
                            NotificationType.HUMANIZED);
                    refreshLoggers();
                }
            }
        });
        loggerNameField.setValue(null);
        loggerLevelField.setValue(null);
    }

    // action method
    public void showLogTail() {
        updateLogTail(false);
    }

    public void updateLogTail(boolean isTimedEvent) {
        if (logFileNameField.getValue() != null) {
            String logFileName = logFileNameField.getValue();
            String value;

            try {
                value = jmxRemoteLoggingAPI.getTail(getSelectedConnection(), logFileName);
            } catch (LogControlException e) {
                log.error(e);
                if (!isTimedEvent)
                    showNotification(getMessage("exception.logControl"), NotificationType.ERROR);
                return;
            }

            // transform to XHTML
            value = StringEscapeUtils.escapeHtml(value);
            value = StringUtils.replace(value, " ", "&nbsp;");

            // highlight log
            StringBuilder coloredLog = new StringBuilder();
            BufferedReader reader = new BufferedReader(new StringReader(value));
            try {
                String line;
                while ((line = reader.readLine()) != null) {
                    for (Level level : LoggingHelper.getLevels())
                        line = highlightLevel(line, level.toString());
                    coloredLog.append(line).append("<br/>");
                }
            } catch (IOException e) {
                log.warn(e);
                return;
            }
            logTailLabel.setValue(coloredLog.toString());
        } else
            showNotification(getMessage("log.notSelected"), NotificationType.HUMANIZED);

        int scrollPos = logContainer.getScrollTop() + 30000;
        logContainer.setScrollTop(scrollPos);
    }

    // action method
    public void getLoggerLevel() {
        if (StringUtils.isNotEmpty(loggerNameField.<String>getValue())) {
            String loggerName = loggerNameField.getValue();
            String level;

            try {
                level = jmxRemoteLoggingAPI.getLoggerLevel(getSelectedConnection(), loggerName);
            } catch (LogControlException e) {
                log.error(e);
                showNotification(getMessage("exception.logControl"), NotificationType.ERROR);
                return;
            }

            if (level != null)
                loggerLevelField.setValue(LoggingHelper.getLevelFromString(level));
        } else {
            loggerNameField.setValue(null);
            showNotification(getMessage("logger.notSelected"), NotificationType.HUMANIZED);
        }
    }

    // action method
    public void setLoggerLevel() {
        if (StringUtils.isNotEmpty(loggerNameField.<String>getValue())) {
            if (loggerLevelField.getValue() != null) {
                String loggerName = loggerNameField.getValue();
                Level level = loggerLevelField.getValue();

                try {
                    jmxRemoteLoggingAPI.setLoggerLevel(getSelectedConnection(), loggerName, level.toString());
                } catch (LogControlException e) {
                    log.error(e);
                    showNotification(getMessage("exception.logControl"), NotificationType.ERROR);
                    return;
                }

                showNotification(formatMessage("logger.setMessage", loggerName, level.toString()), NotificationType.HUMANIZED);
            } else
                showNotification(getMessage("logger.notSelectedLevel"), NotificationType.HUMANIZED);
        } else {
            loggerNameField.setValue(null);
            showNotification(getMessage("logger.notSelected"), NotificationType.HUMANIZED);
        }
    }

    // action method
    public void getAppenderLevel() {
        if (StringUtils.isNotEmpty(appenderNameField.<String>getValue())) {
            String appenderName = appenderNameField.getValue();
            String threshold;

            try {
                threshold = jmxRemoteLoggingAPI.getAppenderThreshold(getSelectedConnection(), appenderName);
            } catch (LogControlException e) {
                log.error(e);
                showNotification(getMessage("exception.logControl"), NotificationType.ERROR);
                return;
            }

            if (threshold != null)
                appenderLevelField.setValue(LoggingHelper.getLevelFromString(threshold));
        } else {
            appenderLevelField.setValue(null);
            showNotification(getMessage("appender.notSelected"), NotificationType.HUMANIZED);
        }
    }

    // action method
    public void setAppenderLevel() {
        if (StringUtils.isNotEmpty(appenderNameField.<String>getValue())) {
            if (appenderLevelField.getValue() != null) {
                String appenderName = appenderNameField.getValue();
                Level threshold = appenderLevelField.getValue();

                try {
                    jmxRemoteLoggingAPI.setAppenderThreshold(getSelectedConnection(), appenderName, threshold.toString());
                } catch (LogControlException e) {
                    log.error(e);
                    showNotification(getMessage("exception.logControl"), NotificationType.ERROR);
                    return;
                }

                showNotification(formatMessage("appender.setMessage", appenderName, threshold.toString()), NotificationType.HUMANIZED);
            } else
                showNotification(getMessage("appender.notSelectedThreshold"), NotificationType.HUMANIZED);
        } else {
            appenderNameField.setValue(null);
            showNotification(getMessage("appender.notSelected"), NotificationType.HUMANIZED);
        }
    }

    // action method
    public void downloadLog() {
        String fileName = logFileNameField.getValue();
        if (fileName != null) {
            try {
                LogDataProvider logDataProvider = new LogDataProvider(getSelectedConnection(), fileName);
                AppConfig.createExportDisplay(this).show(logDataProvider, fileName + ".zip");
            } catch (Exception e) {
                showNotification(getMessage("exception.logControl"), NotificationType.ERROR);
                log.error(e);
            }
        } else
            showNotification(getMessage("log.notSelected"), NotificationType.HUMANIZED);
    }

    // action method
    public void updateLogTail(@SuppressWarnings("unused") Timer timer) {
        boolean autoRefresh = (Boolean.parseBoolean(autoRefreshCheck.getValue().toString()));
        if (autoRefresh)
            updateLogTail(true);
    }

    // action method
    public void openLoggerControlDialog() {
        Map<String, Object> params = new HashMap<>();
        Map<String, Level> loggersMap = new HashMap<>();
        List<String> currentLoggers = jmxRemoteLoggingAPI.getLoggers(getSelectedConnection());
        for (String loggerName : currentLoggers) {
            String levelString;

            try {
                levelString = jmxRemoteLoggingAPI.getLoggerLevel(getSelectedConnection(), loggerName);
            } catch (LogControlException e) {
                log.error(e);
                showNotification(getMessage("exception.logControl"), NotificationType.ERROR);
                return;
            }

            Level logLevel = LoggingHelper.getLevelFromString(levelString);
            loggersMap.put(loggerName, logLevel);
        }
        params.put("loggersMap", loggersMap);

        final ControlLoggerWindow controlLogger = openWindow("logcontrol$LoggerControlDialog", WindowManager.OpenType.DIALOG, params);
        controlLogger.addListener(new CloseListener() {
            @Override
            public void windowClosed(String actionId) {
                if (COMMIT_ACTION_ID.equals(actionId)) {
                    Map<String, Level> levels = controlLogger.getLevels();
                    try {
                        for (String loggerName : levels.keySet()) {
                            String logLevel = jmxRemoteLoggingAPI.getLoggerLevel(getSelectedConnection(), loggerName);
                            Level newLogLevel = levels.get(loggerName);

                            if (!StringUtils.equals(logLevel, newLogLevel.toString())) {
                                jmxRemoteLoggingAPI.setLoggerLevel(getSelectedConnection(), loggerName, newLogLevel.toString());
                            }
                        }
                    } catch (LogControlException e) {
                        log.error(e);
                        showNotification(getMessage("exception.logControl"), NotificationType.ERROR);
                    }
                    showNotification(getMessage("logger.control.apply"), NotificationType.HUMANIZED);
                    refreshLoggers();
                }
            }
        });
    }

    protected String highlightLevel(String line, String level) {
        // use css classes for highlight different log levels
<<<<<<< HEAD
        return line.replaceFirst(level, "<span class='log-level log-level-" + level + "'>" + level + "</span>");
=======
        return line.replaceFirst(level, "<span class='cuba-log-level cuba-log-level-" + level + "'>" + level + "</span>");
>>>>>>> 9cc97a36
    }

    protected JmxInstance getSelectedConnection() {
        return jmxInstancesDs.getItem();
    }

    protected void refreshLoggers() {
        List<String> loggers = new ArrayList<>(jmxRemoteLoggingAPI.getLoggers(jmxInstancesDs.getItem()));

        Collections.sort(loggers);
        loggers.add(0, getMessage("logger.new"));
        loggerNameField.setOptionsList(loggers);

        logFileNameField.setValue(null);
        loggerLevelField.setValue(null);
    }

    protected void refreshAppenders() {
        List<String> appenders = jmxRemoteLoggingAPI.getAppenders(jmxInstancesDs.getItem());

        Collections.sort(appenders);
        appenderNameField.setOptionsList(appenders);

        appenderNameField.setValue(null);
        appenderLevelField.setValue(null);
    }

    protected void refreshLogFileNames() {
        List<String> logFiles = jmxRemoteLoggingAPI.getLogFileNames(getSelectedConnection());
        logFileNameField.setOptionsList(logFiles);

        autoRefreshCheck.setValue(false);
        logFileNameField.setValue(null);

        logTailLabel.setValue("");
    }
}<|MERGE_RESOLUTION|>--- conflicted
+++ resolved
@@ -1,471 +1,445 @@
-/*
- * Copyright (c) 2011 Haulmont Technology Ltd. All Rights Reserved.
- * Haulmont Technology proprietary and confidential.
- * Use is subject to license terms.
- */
-
-package com.haulmont.cuba.web.app.ui.serverlogviewer;
-
-import com.haulmont.cuba.core.entity.JmxInstance;
-import com.haulmont.cuba.core.sys.logging.LogControlException;
-import com.haulmont.cuba.core.sys.logging.LoggingHelper;
-import com.haulmont.cuba.gui.AppConfig;
-import com.haulmont.cuba.gui.WindowManager;
-import com.haulmont.cuba.gui.components.*;
-import com.haulmont.cuba.gui.components.Timer;
-import com.haulmont.cuba.gui.data.CollectionDatasource;
-import com.haulmont.cuba.gui.data.ValueListener;
-import com.haulmont.cuba.web.app.ui.jmxinstance.edit.JmxInstanceEditor;
-import com.haulmont.cuba.web.export.LogDataProvider;
-import com.haulmont.cuba.web.gui.components.WebComponentsHelper;
-import com.haulmont.cuba.web.jmx.JmxControlAPI;
-import com.haulmont.cuba.web.jmx.JmxRemoteLoggingAPI;
-<<<<<<< HEAD
-import com.vaadin.terminal.Sizeable;
-import com.vaadin.ui.AbstractComponentContainer;
-import com.vaadin.ui.ComponentContainer;
-import com.vaadin.ui.Label;
-=======
-import com.vaadin.shared.ui.label.ContentMode;
-import com.vaadin.ui.ComponentContainer;
-import com.vaadin.ui.Panel;
-import com.vaadin.ui.VerticalLayout;
->>>>>>> 9cc97a36
-import org.apache.commons.lang.StringEscapeUtils;
-import org.apache.commons.lang.StringUtils;
-import org.apache.commons.logging.Log;
-import org.apache.commons.logging.LogFactory;
-import org.apache.log4j.Level;
-
-import javax.inject.Inject;
-import java.io.BufferedReader;
-import java.io.IOException;
-import java.io.StringReader;
-import java.util.*;
-
-/**
- * @author shatokhin
- * @version $Id$
- */
-public class ServerLogWindow extends AbstractWindow {
-
-    private static final Log log = LogFactory.getLog(ServerLogWindow.class);
-
-    @Inject
-    protected CollectionDatasource<JmxInstance, UUID> jmxInstancesDs;
-
-    @Inject
-    protected com.haulmont.cuba.gui.components.Label localJmxField;
-
-    @Inject
-    protected LookupPickerField jmxConnectionField;
-
-    @Inject
-    protected JmxRemoteLoggingAPI jmxRemoteLoggingAPI;
-
-    @Inject
-    protected JmxControlAPI jmxControlAPI;
-
-    @Inject
-    protected GroupBoxLayout logFieldBox;
-
-    @Inject
-    protected LookupField logFileNameField;
-
-    @Inject
-    protected LookupField loggerLevelField;
-
-    @Inject
-    protected LookupField loggerNameField;
-
-    @Inject
-    protected LookupField appenderNameField;
-
-    @Inject
-    protected LookupField appenderLevelField;
-
-    @Inject
-    protected CheckBox autoRefreshCheck;
-
-    protected final com.vaadin.ui.Label logTailLabel = new com.vaadin.ui.Label();
-    protected final com.vaadin.ui.Panel logContainer = new com.vaadin.ui.Panel();
-
-    @Override
-    public void init(Map<String, Object> params) {
-        localJmxField.setValue(jmxControlAPI.getLocalNodeName());
-        localJmxField.setEditable(false);
-
-        JmxInstance localJmxInstance = jmxControlAPI.getLocalInstance();
-
-        jmxInstancesDs.refresh();
-        jmxConnectionField.setValue(localJmxInstance);
-        jmxConnectionField.setRequired(true);
-        jmxConnectionField.addListener(new ValueListener() {
-            @Override
-            public void valueChanged(Object source, String property, Object prevValue, Object value) {
-                refreshLoggers();
-                refreshAppenders();
-                refreshLogFileNames();
-            }
-        });
-
-        for (Action action : new LinkedList<>(jmxConnectionField.getActions())) {
-            jmxConnectionField.removeAction(action);
-        }
-
-        jmxConnectionField.addAction(new PickerField.LookupAction(jmxConnectionField) {
-            @Override
-            public void afterCloseLookup(String actionId) {
-                jmxInstancesDs.refresh();
-            }
-        });
-
-        jmxConnectionField.addAction(new AbstractAction("actions.Add") {
-            @Override
-            public void actionPerform(Component component) {
-                final JmxInstanceEditor instanceEditor = openEditor("sys$JmxInstance.edit", new JmxInstance(), WindowManager.OpenType.DIALOG);
-                instanceEditor.addListener(new CloseListener() {
-                    @Override
-                    public void windowClosed(String actionId) {
-                        if (COMMIT_ACTION_ID.equals(actionId)) {
-                            jmxInstancesDs.refresh();
-                            jmxConnectionField.setValue(instanceEditor.getItem());
-                        }
-                    }
-                });
-            }
-
-            @Override
-            public String getIcon() {
-                return "icons/plus-btn.png";
-            }
-        });
-
-        logContainer.setSizeFull();
-<<<<<<< HEAD
-        logContainer.setScrollable(true);
-
-        ComponentContainer content = logContainer.getContent();
-        content.setWidth(Sizeable.SIZE_UNDEFINED, Sizeable.UNITS_PIXELS);
-
-        AbstractComponentContainer groupBox = (AbstractComponentContainer) WebComponentsHelper.unwrap(logFieldBox);
-        logContainer.addComponent(logTailLabel);
-        groupBox.addComponent(logContainer);
-
-        logTailLabel.setSizeUndefined();
-        logTailLabel.setContentMode(Label.CONTENT_XHTML);
-        logTailLabel.setStyleName("code-monospace");
-=======
-//        logContainer.setScrollable(true);
-
-        Panel groupBox = (Panel) WebComponentsHelper.unwrap(logFieldBox);
-        VerticalLayout logContent = new VerticalLayout();
-        logContent.setSizeUndefined();
-        logContent.addComponent(logTailLabel);
-        logContainer.setContent(logContent);
-
-        ComponentContainer groupBoxContent = (ComponentContainer) groupBox.getContent();
-        groupBoxContent.addComponent(logContainer);
-
-        logTailLabel.setSizeUndefined();
-        logTailLabel.setContentMode(ContentMode.HTML);
-        logTailLabel.setStyleName("cuba-log-content");
->>>>>>> 9cc97a36
-
-        loggerLevelField.setOptionsList(LoggingHelper.getLevels());
-        appenderLevelField.setOptionsList(LoggingHelper.getLevels());
-
-        refreshLoggers();
-        refreshAppenders();
-        refreshLogFileNames();
-
-        loggerNameField.addListener(new ValueListener<Object>() {
-            @Override
-            public void valueChanged(Object source, String property, Object prevValue, Object value) {
-                List<String> currentLoggers = new ArrayList<>(jmxRemoteLoggingAPI.getLoggers(jmxInstancesDs.getItem()));
-
-                Collections.sort(currentLoggers);
-                currentLoggers.add(0, getMessage("logger.new"));
-                if (value != null && value.equals(currentLoggers.get(0))) {
-                    openAddLoggerDialog();
-                }
-            }
-        });
-    }
-
-    protected void openAddLoggerDialog() {
-        final AdditionLoggerWindow additionLogger = openWindow("logcontrol$AddLoggerDialog", WindowManager.OpenType.DIALOG);
-        additionLogger.addListener(new CloseListener() {
-            @Override
-            public void windowClosed(String actionId) {
-                if (COMMIT_ACTION_ID.equals(actionId)) {
-                    Level level = additionLogger.getSelectedLevel();
-                    String loggerName = additionLogger.getSelectedLoggerName();
-
-                    try {
-                        jmxRemoteLoggingAPI.setLoggerLevel(getSelectedConnection(), loggerName, level.toString());
-                    } catch (LogControlException e) {
-                        log.error(e);
-                        showNotification(getMessage("exception.logControl"), NotificationType.ERROR);
-                    }
-
-                    showNotification(String.format(getMessage("logger.setMessage"), loggerName, level.toString()),
-                            NotificationType.HUMANIZED);
-                    refreshLoggers();
-                }
-            }
-        });
-        loggerNameField.setValue(null);
-        loggerLevelField.setValue(null);
-    }
-
-    // action method
-    public void showLogTail() {
-        updateLogTail(false);
-    }
-
-    public void updateLogTail(boolean isTimedEvent) {
-        if (logFileNameField.getValue() != null) {
-            String logFileName = logFileNameField.getValue();
-            String value;
-
-            try {
-                value = jmxRemoteLoggingAPI.getTail(getSelectedConnection(), logFileName);
-            } catch (LogControlException e) {
-                log.error(e);
-                if (!isTimedEvent)
-                    showNotification(getMessage("exception.logControl"), NotificationType.ERROR);
-                return;
-            }
-
-            // transform to XHTML
-            value = StringEscapeUtils.escapeHtml(value);
-            value = StringUtils.replace(value, " ", "&nbsp;");
-
-            // highlight log
-            StringBuilder coloredLog = new StringBuilder();
-            BufferedReader reader = new BufferedReader(new StringReader(value));
-            try {
-                String line;
-                while ((line = reader.readLine()) != null) {
-                    for (Level level : LoggingHelper.getLevels())
-                        line = highlightLevel(line, level.toString());
-                    coloredLog.append(line).append("<br/>");
-                }
-            } catch (IOException e) {
-                log.warn(e);
-                return;
-            }
-            logTailLabel.setValue(coloredLog.toString());
-        } else
-            showNotification(getMessage("log.notSelected"), NotificationType.HUMANIZED);
-
-        int scrollPos = logContainer.getScrollTop() + 30000;
-        logContainer.setScrollTop(scrollPos);
-    }
-
-    // action method
-    public void getLoggerLevel() {
-        if (StringUtils.isNotEmpty(loggerNameField.<String>getValue())) {
-            String loggerName = loggerNameField.getValue();
-            String level;
-
-            try {
-                level = jmxRemoteLoggingAPI.getLoggerLevel(getSelectedConnection(), loggerName);
-            } catch (LogControlException e) {
-                log.error(e);
-                showNotification(getMessage("exception.logControl"), NotificationType.ERROR);
-                return;
-            }
-
-            if (level != null)
-                loggerLevelField.setValue(LoggingHelper.getLevelFromString(level));
-        } else {
-            loggerNameField.setValue(null);
-            showNotification(getMessage("logger.notSelected"), NotificationType.HUMANIZED);
-        }
-    }
-
-    // action method
-    public void setLoggerLevel() {
-        if (StringUtils.isNotEmpty(loggerNameField.<String>getValue())) {
-            if (loggerLevelField.getValue() != null) {
-                String loggerName = loggerNameField.getValue();
-                Level level = loggerLevelField.getValue();
-
-                try {
-                    jmxRemoteLoggingAPI.setLoggerLevel(getSelectedConnection(), loggerName, level.toString());
-                } catch (LogControlException e) {
-                    log.error(e);
-                    showNotification(getMessage("exception.logControl"), NotificationType.ERROR);
-                    return;
-                }
-
-                showNotification(formatMessage("logger.setMessage", loggerName, level.toString()), NotificationType.HUMANIZED);
-            } else
-                showNotification(getMessage("logger.notSelectedLevel"), NotificationType.HUMANIZED);
-        } else {
-            loggerNameField.setValue(null);
-            showNotification(getMessage("logger.notSelected"), NotificationType.HUMANIZED);
-        }
-    }
-
-    // action method
-    public void getAppenderLevel() {
-        if (StringUtils.isNotEmpty(appenderNameField.<String>getValue())) {
-            String appenderName = appenderNameField.getValue();
-            String threshold;
-
-            try {
-                threshold = jmxRemoteLoggingAPI.getAppenderThreshold(getSelectedConnection(), appenderName);
-            } catch (LogControlException e) {
-                log.error(e);
-                showNotification(getMessage("exception.logControl"), NotificationType.ERROR);
-                return;
-            }
-
-            if (threshold != null)
-                appenderLevelField.setValue(LoggingHelper.getLevelFromString(threshold));
-        } else {
-            appenderLevelField.setValue(null);
-            showNotification(getMessage("appender.notSelected"), NotificationType.HUMANIZED);
-        }
-    }
-
-    // action method
-    public void setAppenderLevel() {
-        if (StringUtils.isNotEmpty(appenderNameField.<String>getValue())) {
-            if (appenderLevelField.getValue() != null) {
-                String appenderName = appenderNameField.getValue();
-                Level threshold = appenderLevelField.getValue();
-
-                try {
-                    jmxRemoteLoggingAPI.setAppenderThreshold(getSelectedConnection(), appenderName, threshold.toString());
-                } catch (LogControlException e) {
-                    log.error(e);
-                    showNotification(getMessage("exception.logControl"), NotificationType.ERROR);
-                    return;
-                }
-
-                showNotification(formatMessage("appender.setMessage", appenderName, threshold.toString()), NotificationType.HUMANIZED);
-            } else
-                showNotification(getMessage("appender.notSelectedThreshold"), NotificationType.HUMANIZED);
-        } else {
-            appenderNameField.setValue(null);
-            showNotification(getMessage("appender.notSelected"), NotificationType.HUMANIZED);
-        }
-    }
-
-    // action method
-    public void downloadLog() {
-        String fileName = logFileNameField.getValue();
-        if (fileName != null) {
-            try {
-                LogDataProvider logDataProvider = new LogDataProvider(getSelectedConnection(), fileName);
-                AppConfig.createExportDisplay(this).show(logDataProvider, fileName + ".zip");
-            } catch (Exception e) {
-                showNotification(getMessage("exception.logControl"), NotificationType.ERROR);
-                log.error(e);
-            }
-        } else
-            showNotification(getMessage("log.notSelected"), NotificationType.HUMANIZED);
-    }
-
-    // action method
-    public void updateLogTail(@SuppressWarnings("unused") Timer timer) {
-        boolean autoRefresh = (Boolean.parseBoolean(autoRefreshCheck.getValue().toString()));
-        if (autoRefresh)
-            updateLogTail(true);
-    }
-
-    // action method
-    public void openLoggerControlDialog() {
-        Map<String, Object> params = new HashMap<>();
-        Map<String, Level> loggersMap = new HashMap<>();
-        List<String> currentLoggers = jmxRemoteLoggingAPI.getLoggers(getSelectedConnection());
-        for (String loggerName : currentLoggers) {
-            String levelString;
-
-            try {
-                levelString = jmxRemoteLoggingAPI.getLoggerLevel(getSelectedConnection(), loggerName);
-            } catch (LogControlException e) {
-                log.error(e);
-                showNotification(getMessage("exception.logControl"), NotificationType.ERROR);
-                return;
-            }
-
-            Level logLevel = LoggingHelper.getLevelFromString(levelString);
-            loggersMap.put(loggerName, logLevel);
-        }
-        params.put("loggersMap", loggersMap);
-
-        final ControlLoggerWindow controlLogger = openWindow("logcontrol$LoggerControlDialog", WindowManager.OpenType.DIALOG, params);
-        controlLogger.addListener(new CloseListener() {
-            @Override
-            public void windowClosed(String actionId) {
-                if (COMMIT_ACTION_ID.equals(actionId)) {
-                    Map<String, Level> levels = controlLogger.getLevels();
-                    try {
-                        for (String loggerName : levels.keySet()) {
-                            String logLevel = jmxRemoteLoggingAPI.getLoggerLevel(getSelectedConnection(), loggerName);
-                            Level newLogLevel = levels.get(loggerName);
-
-                            if (!StringUtils.equals(logLevel, newLogLevel.toString())) {
-                                jmxRemoteLoggingAPI.setLoggerLevel(getSelectedConnection(), loggerName, newLogLevel.toString());
-                            }
-                        }
-                    } catch (LogControlException e) {
-                        log.error(e);
-                        showNotification(getMessage("exception.logControl"), NotificationType.ERROR);
-                    }
-                    showNotification(getMessage("logger.control.apply"), NotificationType.HUMANIZED);
-                    refreshLoggers();
-                }
-            }
-        });
-    }
-
-    protected String highlightLevel(String line, String level) {
-        // use css classes for highlight different log levels
-<<<<<<< HEAD
-        return line.replaceFirst(level, "<span class='log-level log-level-" + level + "'>" + level + "</span>");
-=======
-        return line.replaceFirst(level, "<span class='cuba-log-level cuba-log-level-" + level + "'>" + level + "</span>");
->>>>>>> 9cc97a36
-    }
-
-    protected JmxInstance getSelectedConnection() {
-        return jmxInstancesDs.getItem();
-    }
-
-    protected void refreshLoggers() {
-        List<String> loggers = new ArrayList<>(jmxRemoteLoggingAPI.getLoggers(jmxInstancesDs.getItem()));
-
-        Collections.sort(loggers);
-        loggers.add(0, getMessage("logger.new"));
-        loggerNameField.setOptionsList(loggers);
-
-        logFileNameField.setValue(null);
-        loggerLevelField.setValue(null);
-    }
-
-    protected void refreshAppenders() {
-        List<String> appenders = jmxRemoteLoggingAPI.getAppenders(jmxInstancesDs.getItem());
-
-        Collections.sort(appenders);
-        appenderNameField.setOptionsList(appenders);
-
-        appenderNameField.setValue(null);
-        appenderLevelField.setValue(null);
-    }
-
-    protected void refreshLogFileNames() {
-        List<String> logFiles = jmxRemoteLoggingAPI.getLogFileNames(getSelectedConnection());
-        logFileNameField.setOptionsList(logFiles);
-
-        autoRefreshCheck.setValue(false);
-        logFileNameField.setValue(null);
-
-        logTailLabel.setValue("");
-    }
+/*
+ * Copyright (c) 2011 Haulmont Technology Ltd. All Rights Reserved.
+ * Haulmont Technology proprietary and confidential.
+ * Use is subject to license terms.
+ */
+
+package com.haulmont.cuba.web.app.ui.serverlogviewer;
+
+import com.haulmont.cuba.core.entity.JmxInstance;
+import com.haulmont.cuba.core.sys.logging.LogControlException;
+import com.haulmont.cuba.core.sys.logging.LoggingHelper;
+import com.haulmont.cuba.gui.AppConfig;
+import com.haulmont.cuba.gui.WindowManager;
+import com.haulmont.cuba.gui.components.*;
+import com.haulmont.cuba.gui.components.Timer;
+import com.haulmont.cuba.gui.data.CollectionDatasource;
+import com.haulmont.cuba.gui.data.ValueListener;
+import com.haulmont.cuba.web.app.ui.jmxinstance.edit.JmxInstanceEditor;
+import com.haulmont.cuba.web.export.LogDataProvider;
+import com.haulmont.cuba.web.gui.components.WebComponentsHelper;
+import com.haulmont.cuba.web.jmx.JmxControlAPI;
+import com.haulmont.cuba.web.jmx.JmxRemoteLoggingAPI;
+import com.vaadin.shared.ui.label.ContentMode;
+import com.vaadin.ui.ComponentContainer;
+import com.vaadin.ui.Panel;
+import com.vaadin.ui.VerticalLayout;
+import org.apache.commons.lang.StringEscapeUtils;
+import org.apache.commons.lang.StringUtils;
+import org.apache.commons.logging.Log;
+import org.apache.commons.logging.LogFactory;
+import org.apache.log4j.Level;
+
+import javax.inject.Inject;
+import java.io.BufferedReader;
+import java.io.IOException;
+import java.io.StringReader;
+import java.util.*;
+
+/**
+ * @author shatokhin
+ * @version $Id$
+ */
+public class ServerLogWindow extends AbstractWindow {
+
+    private static final Log log = LogFactory.getLog(ServerLogWindow.class);
+
+    @Inject
+    protected CollectionDatasource<JmxInstance, UUID> jmxInstancesDs;
+
+    @Inject
+    protected com.haulmont.cuba.gui.components.Label localJmxField;
+
+    @Inject
+    protected LookupPickerField jmxConnectionField;
+
+    @Inject
+    protected JmxRemoteLoggingAPI jmxRemoteLoggingAPI;
+
+    @Inject
+    protected JmxControlAPI jmxControlAPI;
+
+    @Inject
+    protected GroupBoxLayout logFieldBox;
+
+    @Inject
+    protected LookupField logFileNameField;
+
+    @Inject
+    protected LookupField loggerLevelField;
+
+    @Inject
+    protected LookupField loggerNameField;
+
+    @Inject
+    protected LookupField appenderNameField;
+
+    @Inject
+    protected LookupField appenderLevelField;
+
+    @Inject
+    protected CheckBox autoRefreshCheck;
+
+    protected final com.vaadin.ui.Label logTailLabel = new com.vaadin.ui.Label();
+    protected final com.vaadin.ui.Panel logContainer = new com.vaadin.ui.Panel();
+
+    @Override
+    public void init(Map<String, Object> params) {
+        localJmxField.setValue(jmxControlAPI.getLocalNodeName());
+        localJmxField.setEditable(false);
+
+        JmxInstance localJmxInstance = jmxControlAPI.getLocalInstance();
+
+        jmxInstancesDs.refresh();
+        jmxConnectionField.setValue(localJmxInstance);
+        jmxConnectionField.setRequired(true);
+        jmxConnectionField.addListener(new ValueListener() {
+            @Override
+            public void valueChanged(Object source, String property, Object prevValue, Object value) {
+                refreshLoggers();
+                refreshAppenders();
+                refreshLogFileNames();
+            }
+        });
+
+        for (Action action : new LinkedList<>(jmxConnectionField.getActions())) {
+            jmxConnectionField.removeAction(action);
+        }
+
+        jmxConnectionField.addAction(new PickerField.LookupAction(jmxConnectionField) {
+            @Override
+            public void afterCloseLookup(String actionId) {
+                jmxInstancesDs.refresh();
+            }
+        });
+
+        jmxConnectionField.addAction(new AbstractAction("actions.Add") {
+            @Override
+            public void actionPerform(Component component) {
+                final JmxInstanceEditor instanceEditor = openEditor("sys$JmxInstance.edit", new JmxInstance(), WindowManager.OpenType.DIALOG);
+                instanceEditor.addListener(new CloseListener() {
+                    @Override
+                    public void windowClosed(String actionId) {
+                        if (COMMIT_ACTION_ID.equals(actionId)) {
+                            jmxInstancesDs.refresh();
+                            jmxConnectionField.setValue(instanceEditor.getItem());
+                        }
+                    }
+                });
+            }
+
+            @Override
+            public String getIcon() {
+                return "icons/plus-btn.png";
+            }
+        });
+
+        logContainer.setSizeFull();
+//        logContainer.setScrollable(true);
+
+        Panel groupBox = (Panel) WebComponentsHelper.unwrap(logFieldBox);
+        VerticalLayout logContent = new VerticalLayout();
+        logContent.setSizeUndefined();
+        logContent.addComponent(logTailLabel);
+        logContainer.setContent(logContent);
+
+        ComponentContainer groupBoxContent = (ComponentContainer) groupBox.getContent();
+        groupBoxContent.addComponent(logContainer);
+
+        logTailLabel.setSizeUndefined();
+        logTailLabel.setContentMode(ContentMode.HTML);
+        logTailLabel.setStyleName("cuba-log-content");
+
+        loggerLevelField.setOptionsList(LoggingHelper.getLevels());
+        appenderLevelField.setOptionsList(LoggingHelper.getLevels());
+
+        refreshLoggers();
+        refreshAppenders();
+        refreshLogFileNames();
+
+        loggerNameField.addListener(new ValueListener<Object>() {
+            @Override
+            public void valueChanged(Object source, String property, Object prevValue, Object value) {
+                List<String> currentLoggers = new ArrayList<>(jmxRemoteLoggingAPI.getLoggers(jmxInstancesDs.getItem()));
+
+                Collections.sort(currentLoggers);
+                currentLoggers.add(0, getMessage("logger.new"));
+                if (value != null && value.equals(currentLoggers.get(0))) {
+                    openAddLoggerDialog();
+                }
+            }
+        });
+    }
+
+    protected void openAddLoggerDialog() {
+        final AdditionLoggerWindow additionLogger = openWindow("logcontrol$AddLoggerDialog", WindowManager.OpenType.DIALOG);
+        additionLogger.addListener(new CloseListener() {
+            @Override
+            public void windowClosed(String actionId) {
+                if (COMMIT_ACTION_ID.equals(actionId)) {
+                    Level level = additionLogger.getSelectedLevel();
+                    String loggerName = additionLogger.getSelectedLoggerName();
+
+                    try {
+                        jmxRemoteLoggingAPI.setLoggerLevel(getSelectedConnection(), loggerName, level.toString());
+                    } catch (LogControlException e) {
+                        log.error(e);
+                        showNotification(getMessage("exception.logControl"), NotificationType.ERROR);
+                    }
+
+                    showNotification(String.format(getMessage("logger.setMessage"), loggerName, level.toString()),
+                            NotificationType.HUMANIZED);
+                    refreshLoggers();
+                }
+            }
+        });
+        loggerNameField.setValue(null);
+        loggerLevelField.setValue(null);
+    }
+
+    // action method
+    public void showLogTail() {
+        updateLogTail(false);
+    }
+
+    public void updateLogTail(boolean isTimedEvent) {
+        if (logFileNameField.getValue() != null) {
+            String logFileName = logFileNameField.getValue();
+            String value;
+
+            try {
+                value = jmxRemoteLoggingAPI.getTail(getSelectedConnection(), logFileName);
+            } catch (LogControlException e) {
+                log.error(e);
+                if (!isTimedEvent)
+                    showNotification(getMessage("exception.logControl"), NotificationType.ERROR);
+                return;
+            }
+
+            // transform to XHTML
+            value = StringEscapeUtils.escapeHtml(value);
+            value = StringUtils.replace(value, " ", "&nbsp;");
+
+            // highlight log
+            StringBuilder coloredLog = new StringBuilder();
+            BufferedReader reader = new BufferedReader(new StringReader(value));
+            try {
+                String line;
+                while ((line = reader.readLine()) != null) {
+                    for (Level level : LoggingHelper.getLevels())
+                        line = highlightLevel(line, level.toString());
+                    coloredLog.append(line).append("<br/>");
+                }
+            } catch (IOException e) {
+                log.warn(e);
+                return;
+            }
+            logTailLabel.setValue(coloredLog.toString());
+        } else
+            showNotification(getMessage("log.notSelected"), NotificationType.HUMANIZED);
+
+        int scrollPos = logContainer.getScrollTop() + 30000;
+        logContainer.setScrollTop(scrollPos);
+    }
+
+    // action method
+    public void getLoggerLevel() {
+        if (StringUtils.isNotEmpty(loggerNameField.<String>getValue())) {
+            String loggerName = loggerNameField.getValue();
+            String level;
+
+            try {
+                level = jmxRemoteLoggingAPI.getLoggerLevel(getSelectedConnection(), loggerName);
+            } catch (LogControlException e) {
+                log.error(e);
+                showNotification(getMessage("exception.logControl"), NotificationType.ERROR);
+                return;
+            }
+
+            if (level != null)
+                loggerLevelField.setValue(LoggingHelper.getLevelFromString(level));
+        } else {
+            loggerNameField.setValue(null);
+            showNotification(getMessage("logger.notSelected"), NotificationType.HUMANIZED);
+        }
+    }
+
+    // action method
+    public void setLoggerLevel() {
+        if (StringUtils.isNotEmpty(loggerNameField.<String>getValue())) {
+            if (loggerLevelField.getValue() != null) {
+                String loggerName = loggerNameField.getValue();
+                Level level = loggerLevelField.getValue();
+
+                try {
+                    jmxRemoteLoggingAPI.setLoggerLevel(getSelectedConnection(), loggerName, level.toString());
+                } catch (LogControlException e) {
+                    log.error(e);
+                    showNotification(getMessage("exception.logControl"), NotificationType.ERROR);
+                    return;
+                }
+
+                showNotification(formatMessage("logger.setMessage", loggerName, level.toString()), NotificationType.HUMANIZED);
+            } else
+                showNotification(getMessage("logger.notSelectedLevel"), NotificationType.HUMANIZED);
+        } else {
+            loggerNameField.setValue(null);
+            showNotification(getMessage("logger.notSelected"), NotificationType.HUMANIZED);
+        }
+    }
+
+    // action method
+    public void getAppenderLevel() {
+        if (StringUtils.isNotEmpty(appenderNameField.<String>getValue())) {
+            String appenderName = appenderNameField.getValue();
+            String threshold;
+
+            try {
+                threshold = jmxRemoteLoggingAPI.getAppenderThreshold(getSelectedConnection(), appenderName);
+            } catch (LogControlException e) {
+                log.error(e);
+                showNotification(getMessage("exception.logControl"), NotificationType.ERROR);
+                return;
+            }
+
+            if (threshold != null)
+                appenderLevelField.setValue(LoggingHelper.getLevelFromString(threshold));
+        } else {
+            appenderLevelField.setValue(null);
+            showNotification(getMessage("appender.notSelected"), NotificationType.HUMANIZED);
+        }
+    }
+
+    // action method
+    public void setAppenderLevel() {
+        if (StringUtils.isNotEmpty(appenderNameField.<String>getValue())) {
+            if (appenderLevelField.getValue() != null) {
+                String appenderName = appenderNameField.getValue();
+                Level threshold = appenderLevelField.getValue();
+
+                try {
+                    jmxRemoteLoggingAPI.setAppenderThreshold(getSelectedConnection(), appenderName, threshold.toString());
+                } catch (LogControlException e) {
+                    log.error(e);
+                    showNotification(getMessage("exception.logControl"), NotificationType.ERROR);
+                    return;
+                }
+
+                showNotification(formatMessage("appender.setMessage", appenderName, threshold.toString()), NotificationType.HUMANIZED);
+            } else
+                showNotification(getMessage("appender.notSelectedThreshold"), NotificationType.HUMANIZED);
+        } else {
+            appenderNameField.setValue(null);
+            showNotification(getMessage("appender.notSelected"), NotificationType.HUMANIZED);
+        }
+    }
+
+    // action method
+    public void downloadLog() {
+        String fileName = logFileNameField.getValue();
+        if (fileName != null) {
+            try {
+                LogDataProvider logDataProvider = new LogDataProvider(getSelectedConnection(), fileName);
+                AppConfig.createExportDisplay(this).show(logDataProvider, fileName + ".zip");
+            } catch (Exception e) {
+                showNotification(getMessage("exception.logControl"), NotificationType.ERROR);
+                log.error(e);
+            }
+        } else
+            showNotification(getMessage("log.notSelected"), NotificationType.HUMANIZED);
+    }
+
+    // action method
+    public void updateLogTail(@SuppressWarnings("unused") Timer timer) {
+        boolean autoRefresh = (Boolean.parseBoolean(autoRefreshCheck.getValue().toString()));
+        if (autoRefresh)
+            updateLogTail(true);
+    }
+
+    // action method
+    public void openLoggerControlDialog() {
+        Map<String, Object> params = new HashMap<>();
+        Map<String, Level> loggersMap = new HashMap<>();
+        List<String> currentLoggers = jmxRemoteLoggingAPI.getLoggers(getSelectedConnection());
+        for (String loggerName : currentLoggers) {
+            String levelString;
+
+            try {
+                levelString = jmxRemoteLoggingAPI.getLoggerLevel(getSelectedConnection(), loggerName);
+            } catch (LogControlException e) {
+                log.error(e);
+                showNotification(getMessage("exception.logControl"), NotificationType.ERROR);
+                return;
+            }
+
+            Level logLevel = LoggingHelper.getLevelFromString(levelString);
+            loggersMap.put(loggerName, logLevel);
+        }
+        params.put("loggersMap", loggersMap);
+
+        final ControlLoggerWindow controlLogger = openWindow("logcontrol$LoggerControlDialog", WindowManager.OpenType.DIALOG, params);
+        controlLogger.addListener(new CloseListener() {
+            @Override
+            public void windowClosed(String actionId) {
+                if (COMMIT_ACTION_ID.equals(actionId)) {
+                    Map<String, Level> levels = controlLogger.getLevels();
+                    try {
+                        for (String loggerName : levels.keySet()) {
+                            String logLevel = jmxRemoteLoggingAPI.getLoggerLevel(getSelectedConnection(), loggerName);
+                            Level newLogLevel = levels.get(loggerName);
+
+                            if (!StringUtils.equals(logLevel, newLogLevel.toString())) {
+                                jmxRemoteLoggingAPI.setLoggerLevel(getSelectedConnection(), loggerName, newLogLevel.toString());
+                            }
+                        }
+                    } catch (LogControlException e) {
+                        log.error(e);
+                        showNotification(getMessage("exception.logControl"), NotificationType.ERROR);
+                    }
+                    showNotification(getMessage("logger.control.apply"), NotificationType.HUMANIZED);
+                    refreshLoggers();
+                }
+            }
+        });
+    }
+
+    protected String highlightLevel(String line, String level) {
+        // use css classes for highlight different log levels
+        return line.replaceFirst(level, "<span class='cuba-log-level cuba-log-level-" + level + "'>" + level + "</span>");
+    }
+
+    protected JmxInstance getSelectedConnection() {
+        return jmxInstancesDs.getItem();
+    }
+
+    protected void refreshLoggers() {
+        List<String> loggers = new ArrayList<>(jmxRemoteLoggingAPI.getLoggers(jmxInstancesDs.getItem()));
+
+        Collections.sort(loggers);
+        loggers.add(0, getMessage("logger.new"));
+        loggerNameField.setOptionsList(loggers);
+
+        logFileNameField.setValue(null);
+        loggerLevelField.setValue(null);
+    }
+
+    protected void refreshAppenders() {
+        List<String> appenders = jmxRemoteLoggingAPI.getAppenders(jmxInstancesDs.getItem());
+
+        Collections.sort(appenders);
+        appenderNameField.setOptionsList(appenders);
+
+        appenderNameField.setValue(null);
+        appenderLevelField.setValue(null);
+    }
+
+    protected void refreshLogFileNames() {
+        List<String> logFiles = jmxRemoteLoggingAPI.getLogFileNames(getSelectedConnection());
+        logFileNameField.setOptionsList(logFiles);
+
+        autoRefreshCheck.setValue(false);
+        logFileNameField.setValue(null);
+
+        logTailLabel.setValue("");
+    }
 }