/*
 * Copyright (c) 2011 Haulmont Technology Ltd. All Rights Reserved.
 * Haulmont Technology proprietary and confidential.
 * Use is subject to license terms.
 */
package com.haulmont.cuba.core.global;

/**
 * HSQLDB dialect.
 *
 * @author krivopustov
 * @version $Id$
 */
public class HsqlDbDialect extends DbDialect implements SequenceSupport {

<<<<<<< HEAD
=======
    @Override
>>>>>>> 9cc97a36
    public String sequenceExistsSql(String sequenceName) {
        return "select top 1 SEQUENCE_NAME from INFORMATION_SCHEMA.SYSTEM_SEQUENCES where SEQUENCE_NAME = '"
                + sequenceName.toUpperCase() + "'";
    }

    @Override
    public String createSequenceSql(String sequenceName, long startValue, long increment) {
        return "create sequence " + sequenceName
                + " as bigint start with " + startValue + " increment by " + increment;
    }

    @Override
    public String modifySequenceSql(String sequenceName, long startWith) {
        return "alter sequence " + sequenceName + " restart with " + startWith;
    }

    @Override
    public String getNextValueSql(String sequenceName) {
        return "select next value for " + sequenceName + " from dual";
    }

    @Override
    public String getCurrentValueSql(String sequenceName) {
        return "select START_WITH from INFORMATION_SCHEMA.SYSTEM_SEQUENCES where SEQUENCE_NAME = '"
                + sequenceName.toUpperCase() + "'";
    }

    @Override
    public String getName() {
        return "sql";
    }

    @Override
    public String getIdColumn() {
        return "ID";
    }

    @Override
    public String getDeleteTsColumn() {
        return "DELETE_TS";
    }

    @Override
    public String getUniqueConstraintViolationPattern() {
        return "Violation of unique index (.+): duplicate value\\(s\\) for column\\(s\\) (.+) in statement";
    }

    @Override
    public String getScriptSeparator() {
        return ";";
    }
}<|MERGE_RESOLUTION|>--- conflicted
+++ resolved
@@ -1,71 +1,68 @@
-/*
- * Copyright (c) 2011 Haulmont Technology Ltd. All Rights Reserved.
- * Haulmont Technology proprietary and confidential.
- * Use is subject to license terms.
- */
-package com.haulmont.cuba.core.global;
-
-/**
- * HSQLDB dialect.
- *
- * @author krivopustov
- * @version $Id$
- */
-public class HsqlDbDialect extends DbDialect implements SequenceSupport {
-
-<<<<<<< HEAD
-=======
-    @Override
->>>>>>> 9cc97a36
-    public String sequenceExistsSql(String sequenceName) {
-        return "select top 1 SEQUENCE_NAME from INFORMATION_SCHEMA.SYSTEM_SEQUENCES where SEQUENCE_NAME = '"
-                + sequenceName.toUpperCase() + "'";
-    }
-
-    @Override
-    public String createSequenceSql(String sequenceName, long startValue, long increment) {
-        return "create sequence " + sequenceName
-                + " as bigint start with " + startValue + " increment by " + increment;
-    }
-
-    @Override
-    public String modifySequenceSql(String sequenceName, long startWith) {
-        return "alter sequence " + sequenceName + " restart with " + startWith;
-    }
-
-    @Override
-    public String getNextValueSql(String sequenceName) {
-        return "select next value for " + sequenceName + " from dual";
-    }
-
-    @Override
-    public String getCurrentValueSql(String sequenceName) {
-        return "select START_WITH from INFORMATION_SCHEMA.SYSTEM_SEQUENCES where SEQUENCE_NAME = '"
-                + sequenceName.toUpperCase() + "'";
-    }
-
-    @Override
-    public String getName() {
-        return "sql";
-    }
-
-    @Override
-    public String getIdColumn() {
-        return "ID";
-    }
-
-    @Override
-    public String getDeleteTsColumn() {
-        return "DELETE_TS";
-    }
-
-    @Override
-    public String getUniqueConstraintViolationPattern() {
-        return "Violation of unique index (.+): duplicate value\\(s\\) for column\\(s\\) (.+) in statement";
-    }
-
-    @Override
-    public String getScriptSeparator() {
-        return ";";
-    }
+/*
+ * Copyright (c) 2011 Haulmont Technology Ltd. All Rights Reserved.
+ * Haulmont Technology proprietary and confidential.
+ * Use is subject to license terms.
+ */
+package com.haulmont.cuba.core.global;
+
+/**
+ * HSQLDB dialect.
+ *
+ * @author krivopustov
+ * @version $Id$
+ */
+public class HsqlDbDialect extends DbDialect implements SequenceSupport {
+
+    @Override
+    public String sequenceExistsSql(String sequenceName) {
+        return "select top 1 SEQUENCE_NAME from INFORMATION_SCHEMA.SYSTEM_SEQUENCES where SEQUENCE_NAME = '"
+                + sequenceName.toUpperCase() + "'";
+    }
+
+    @Override
+    public String createSequenceSql(String sequenceName, long startValue, long increment) {
+        return "create sequence " + sequenceName
+                + " as bigint start with " + startValue + " increment by " + increment;
+    }
+
+    @Override
+    public String modifySequenceSql(String sequenceName, long startWith) {
+        return "alter sequence " + sequenceName + " restart with " + startWith;
+    }
+
+    @Override
+    public String getNextValueSql(String sequenceName) {
+        return "select next value for " + sequenceName + " from dual";
+    }
+
+    @Override
+    public String getCurrentValueSql(String sequenceName) {
+        return "select START_WITH from INFORMATION_SCHEMA.SYSTEM_SEQUENCES where SEQUENCE_NAME = '"
+                + sequenceName.toUpperCase() + "'";
+    }
+
+    @Override
+    public String getName() {
+        return "sql";
+    }
+
+    @Override
+    public String getIdColumn() {
+        return "ID";
+    }
+
+    @Override
+    public String getDeleteTsColumn() {
+        return "DELETE_TS";
+    }
+
+    @Override
+    public String getUniqueConstraintViolationPattern() {
+        return "Violation of unique index (.+): duplicate value\\(s\\) for column\\(s\\) (.+) in statement";
+    }
+
+    @Override
+    public String getScriptSeparator() {
+        return ";";
+    }
 }